--- conflicted
+++ resolved
@@ -1,10 +1,6 @@
 {
     "name": "@decisively-io/types-interview",
-<<<<<<< HEAD
-    "version": "0.1.12",
-=======
     "version": "0.1.13",
->>>>>>> 50fa2dbd
     "description": "A type package for the Decisively interview system.",
     "main": "./dist/index.js",
     "types": "./dist/index.d.ts",
